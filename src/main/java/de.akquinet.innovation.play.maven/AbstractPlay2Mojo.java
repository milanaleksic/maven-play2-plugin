/*
 * Copyright 2012 akquinet
 * Licensed under the Apache License, Version 2.0 (the "License");
 * you may not use this file except in compliance with the License.
 * You may obtain a copy of the License at
 *
 *   http://www.apache.org/licenses/LICENSE-2.0
 *
 * Unless required by applicable law or agreed to in writing, software
 * distributed under the License is distributed on an "AS IS" BASIS,
 * WITHOUT WARRANTIES OR CONDITIONS OF ANY KIND, either express or implied.
 * See the License for the specific language governing permissions and
 * limitations under the License.
 */
package de.akquinet.innovation.play.maven;



import org.apache.maven.execution.MavenSession;
import org.apache.maven.plugin.AbstractMojo;
import org.apache.maven.plugin.MojoExecutionException;
import org.apache.maven.project.MavenProject;
import org.apache.maven.project.MavenProjectHelper;

import java.io.File;

/**
 * Common parent of all Play 2 Mojo
 */
public abstract class AbstractPlay2Mojo extends AbstractMojo {

<<<<<<< HEAD
    /**
     * The maven project.
     *
     * @parameter expression="${project}"
     * @required
     * @readonly
     */
    MavenProject project;

    /**
     * The maven session.
     *
     * @parameter expression="${session}"
     * @required
     * @readonly
     */
    MavenSession session;

    /**
     * Maven ProjectHelper.
     *
     * @component
     * @readonly
     */
    MavenProjectHelper projectHelper;

    /**
     * The PLAY2_HOME path is taken from this setting, if not found as a Java system property (-DPLAY2_HOME).
     * Refers to the PLAY2_HOME environment variable by default.
     * <p/>
     * So that means that the PLAY2_HOME can be given using:
     * <ol>
     * <li>A system variable defined by the system or with <tt>-DPLAY2_HOME=...</tt></li>
     * <li>The <tt>play2Home</tt> configuration property</li>
     * <li>The PLAY2_HOME environment property</li>
     * </ol>
     *
     * @parameter expression="${env.PLAY2_HOME}"
     */
    String play2Home;

    /**
     * Sets a timeout to the <tt>play</tt> invocation (in milliseconds).
     * If not set (or set to <tt>-1</tt>, the plugin waits until the underlying <tt>play</tt> process completes.
     * If set, the plugin kills the underlying <tt>play</tt> process when the timeout is reached, and it fails the build.
     * @parameter default-value="-1" expression="${play2timeout}"
     */
    long timeout;


    public static final String ENV_PLAY2_HOME = "PLAY2_HOME";

    /**
     * Gets the specified <tt>PLAY2_HOME</tt> location.
     * This method checks in this order:
     * <ul>
     * <li>the PLAY2_HOME system variable</li>
     * <li>the <tt>play2Home</tt> settings</li>
     * <li>the PLAY2_HOME environment variable</li>
     * </ul>
     * If none is set, this method throws an exception.
     *
     * @return the play2 location
     * @throws MojoExecutionException if the play2 location is not defined.
     */
    public String getPlay2HomeOrThrow() throws MojoExecutionException {
        // First check, system variable
        String home = System.getProperty(ENV_PLAY2_HOME);
        if (home != null && !home.isEmpty()) {
            getLog().debug("Get Play2 home from system variable");
            return home;
        }

        // Second check, the setting configuration
        if (play2Home != null && !play2Home.isEmpty()) {
            getLog().debug("Get Play2 home from settings");
            return play2Home;
        }

        // Third check, environment variable
        home = System.getenv(ENV_PLAY2_HOME);
        if (home != null && !home.isEmpty()) {
            getLog().debug("Get Play2 home from environment");
            return home;
        }

        throw new MojoExecutionException(ENV_PLAY2_HOME + " system/configuration/environment variable not set");

    }

    public File getPlay2() throws MojoExecutionException {
        File play2 = null;
        String path = getPlay2HomeOrThrow();
        if (isWindows()) {
            play2 = new File(path, "play.bat");
        } else {
            play2 = new File(path, "play");
        }
        play2 = manageHomebrew(play2);

        if (!play2.exists()) {
            throw new MojoExecutionException("Can't find the play executable in " + path);
        } else {
            getLog().debug("Using " + play2.getAbsolutePath());
        }

        return play2;
    }

    /**
     * Checks whether the given play executable is in a <tt>Homebrew</tt> managed location.
     * Homebrew scripts seems to be an issue for play as the provided play executable from this directory is using a
     *  path expecting relative directories. So, we get such kind of error:
     * <code>
     *    /usr/local/Cellar/play/2.0/libexec/play: line 51:
     *    /usr/local/Cellar/play/2.0/libexec//usr/local/Cellar/play/2.0/libexec/../libexec/framework/build:
     *    No such file or directory
     * </code>
     * In this case we substitute the play executable with the one installed by Homebrew but working correctly.
     * @param play2 the found play2 executable
     * @return the given play2 executable except if Homebrew is detected, in this case <tt>/usr/local/bin/play</tt>.
     */
    private File manageHomebrew(File play2) {
        if (play2.getAbsolutePath().startsWith("/usr/local/Cellar/play/")) {
            getLog().info("Homebrew installation of play detected");
            // Substitute the play executable by the homebrew one.
            File file = new File("/usr/local/bin/play");
            if (! file.exists()) {
                getLog().error("Homebrew installation detected, but no play executable in /usr/local/bin");
            } else {
                return file;
            }
        }
        return play2;
    }

    /**
     * Checks whether the current operating system is Windows.
     * This check use the <tt>os.name</tt> system property.
     *
     * @return <code>true</code> if the os is windows, <code>false</code> otherwise.
     */
    public boolean isWindows() {
        return System.getProperty("os.name").toLowerCase().indexOf("win") != -1;
    }
=======
	/**
	 * The maven project.
	 * 
	 * @parameter expression="${project}"
	 * @required
	 * @readonly
	 */
	MavenProject project;

	/**
	 * The maven session.
	 * 
	 * @parameter expression="${session}"
	 * @required
	 * @readonly
	 */
	MavenSession session;

	/**
	 * Maven ProjectHelper.
	 * 
	 * @component
	 * @readonly
	 */
	MavenProjectHelper projectHelper;

	/**
	 * The PLAY2_HOME path is taken from this setting, if not found as a Java
	 * system property (-DPLAY2_HOME). Refers to the PLAY2_HOME environment
	 * variable by default.
	 * <p/>
	 * So that means that the PLAY2_HOME can be given using:
	 * <ol>
	 * <li>A system variable defined by the system or with
	 * <tt>-DPLAY2_HOME=...</tt></li>
	 * <li>The <tt>play2Home</tt> configuration property</li>
	 * <li>The PLAY2_HOME environment property</li>
	 * </ol>
	 * 
	 * @parameter expression="${env.PLAY2_HOME}"
	 */
	String play2Home;

	/**
	 * Sets a timeout to the <tt>play</tt> invocation (in milliseconds). If not
	 * set (or set to <tt>-1</tt>, the plugin waits until the underlying
	 * <tt>play</tt> process completes. If set, the plugin kills the underlying
	 * <tt>play</tt> process when the timeout is reached, and it fails the
	 * build.
	 * 
	 * @parameter default-value="-1" expression="${play2timeout}"
	 */
	long timeout;

	public static final String ENV_PLAY2_HOME = "PLAY2_HOME";

	/**
	 * Gets the specified <tt>PLAY2_HOME</tt> location. This method checks in
	 * this order:
	 * <ul>
	 * <li>the PLAY2_HOME system variable</li>
	 * <li>the <tt>play2Home</tt> settings</li>
	 * <li>the PLAY2_HOME environment variable</li>
	 * </ul>
	 * If none is set, this method throws an exception.
	 * 
	 * @return the play2 location
	 * @throws MojoExecutionException
	 *             if the play2 location is not defined.
	 */
	public String getPlay2HomeOrThrow() throws MojoExecutionException {
		// First check, system variable
		String home = System.getProperty(ENV_PLAY2_HOME);
		if (home != null && !home.isEmpty()) {
			getLog().debug("Get Play2 home from system variable");
			return home;
		}

		// Second check, the setting configuration
		if (play2Home != null && !play2Home.isEmpty()) {
			getLog().debug("Get Play2 home from settings");
			return play2Home;
		}

		// Third check, environment variable
		home = System.getenv(ENV_PLAY2_HOME);
		if (home != null && !home.isEmpty()) {
			getLog().debug("Get Play2 home from environment");
			return home;
		}

		throw new MojoExecutionException(ENV_PLAY2_HOME
				+ " system/configuration/environment variable not set");

	}

	private File findPlay2_OnPath() {
		String play2 = "play";
		if (isWindows()) {
			play2 = "play.bat";
		}
		String systemPath = System.getenv("PATH");
		String[] pathDirs = systemPath.split(File.pathSeparator);

		File fullyQualifiedExecutable = null;
		for (String pathDir : pathDirs) {
			File file = new File(pathDir, play2);
			if (file.isFile()) {
				fullyQualifiedExecutable = file;
				break;
			}
		}
		return fullyQualifiedExecutable;
	}

	public File getPlay2() throws MojoExecutionException {
		File play2 = findPlay2_OnPath();
		if (play2 == null) {
			String path = getPlay2HomeOrThrow();
			if (isWindows()) {
				play2 = new File(path, "play.bat");
			} else {
				play2 = new File(path, "play");
			}
			if (!play2.exists()) {
				throw new MojoExecutionException(
						"Can't find the play executable in " + path);
			}
		}
		getLog().debug("Using " + play2.getAbsolutePath());
		return play2;
	}

	/**
	 * Checks whether the current operating system is Windows. This check use
	 * the <tt>os.name</tt> system property.
	 * 
	 * @return <code>true</code> if the os is windows, <code>false</code>
	 *         otherwise.
	 */
	public static boolean isWindows() {
		return System.getProperty("os.name").toLowerCase().indexOf("win") != -1;
	}
>>>>>>> a306eb0f

}<|MERGE_RESOLUTION|>--- conflicted
+++ resolved
@@ -29,7 +29,6 @@
  */
 public abstract class AbstractPlay2Mojo extends AbstractMojo {
 
-<<<<<<< HEAD
     /**
      * The maven project.
      *
@@ -83,6 +82,11 @@
     public static final String ENV_PLAY2_HOME = "PLAY2_HOME";
 
     /**
+     * Stored the play 2 executable once found to avoid multiple searches.
+     */
+    private File play2executable;
+
+    /**
      * Gets the specified <tt>PLAY2_HOME</tt> location.
      * This method checks in this order:
      * <ul>
@@ -92,10 +96,9 @@
      * </ul>
      * If none is set, this method throws an exception.
      *
-     * @return the play2 location
-     * @throws MojoExecutionException if the play2 location is not defined.
-     */
-    public String getPlay2HomeOrThrow() throws MojoExecutionException {
+     * @return the play2 location or <code>null</code> if not specified.
+     */
+    public String getPlay2Home() {
         // First check, system variable
         String home = System.getProperty(ENV_PLAY2_HOME);
         if (home != null && !home.isEmpty()) {
@@ -116,25 +119,46 @@
             return home;
         }
 
-        throw new MojoExecutionException(ENV_PLAY2_HOME + " system/configuration/environment variable not set");
-
+        return null;
     }
 
     public File getPlay2() throws MojoExecutionException {
+        // Do we have a cached value ?
+        if (play2executable != null) {
+            return play2executable;
+        }
+
         File play2 = null;
-        String path = getPlay2HomeOrThrow();
-        if (isWindows()) {
-            play2 = new File(path, "play.bat");
+
+        // Either PLAY2_HOME is defined or not.
+        // In the first case, we're looking for PLAY2_HOME/play[.bat]
+        // In the second case we iterate over the PATH.
+        String path = getPlay2Home();
+        if (path != null) {
+            if (isWindows()) {
+                play2 = new File(path, "play.bat");
+            } else {
+                play2 = new File(path, "play");
+            }
+            if (play2.isFile()) {
+                play2 = manageHomebrew(play2);
+            } else {
+                throw new MojoExecutionException(ENV_PLAY2_HOME + " system/configuration/environment variable is set " +
+                        "to " + path + " but can't find the 'play' executable");
+            }
         } else {
-            play2 = new File(path, "play");
-        }
-        play2 = manageHomebrew(play2);
-
-        if (!play2.exists()) {
-            throw new MojoExecutionException("Can't find the play executable in " + path);
-        } else {
-            getLog().debug("Using " + play2.getAbsolutePath());
-        }
+            getLog().info("Looking for 'play' in the System PATH");
+            play2 = findPlay2ExecutableInSystemPath();
+        }
+
+        if (play2 == null || !play2.isFile()) {
+            throw new MojoExecutionException("Can't find the 'play' executable. Set the " + ENV_PLAY2_HOME + " system/" +
+                    "configuration/environment variable or check the the 'play' executable is available from the " +
+                    "path");
+        }
+
+        getLog().debug("Using " + play2.getAbsolutePath());
+        play2executable = play2;
 
         return play2;
     }
@@ -143,11 +167,13 @@
      * Checks whether the given play executable is in a <tt>Homebrew</tt> managed location.
      * Homebrew scripts seems to be an issue for play as the provided play executable from this directory is using a
      *  path expecting relative directories. So, we get such kind of error:
+     *  <br/>
      * <code>
      *    /usr/local/Cellar/play/2.0/libexec/play: line 51:
      *    /usr/local/Cellar/play/2.0/libexec//usr/local/Cellar/play/2.0/libexec/../libexec/framework/build:
      *    No such file or directory
      * </code>
+     * <br/>
      * In this case we substitute the play executable with the one installed by Homebrew but working correctly.
      * @param play2 the found play2 executable
      * @return the given play2 executable except if Homebrew is detected, in this case <tt>/usr/local/bin/play</tt>.
@@ -166,6 +192,30 @@
         return play2;
     }
 
+    private File findPlay2ExecutableInSystemPath() {
+        String play2 = "play";
+        if (isWindows()) {
+            play2 = "play.bat";
+        }
+        String systemPath = System.getenv("PATH");
+
+        // Fast failure if we don't have the PATH defined.
+        if (systemPath == null) {
+            return null;
+        }
+
+        String[] pathDirs = systemPath.split(File.pathSeparator);
+
+        for (String pathDir : pathDirs) {
+            File file = new File(pathDir, play2);
+            if (file.isFile()) {
+                return file;
+            }
+        }
+        // Search not successful.
+        return null;
+    }
+
     /**
      * Checks whether the current operating system is Windows.
      * This check use the <tt>os.name</tt> system property.
@@ -173,152 +223,6 @@
      * @return <code>true</code> if the os is windows, <code>false</code> otherwise.
      */
     public boolean isWindows() {
-        return System.getProperty("os.name").toLowerCase().indexOf("win") != -1;
-    }
-=======
-	/**
-	 * The maven project.
-	 * 
-	 * @parameter expression="${project}"
-	 * @required
-	 * @readonly
-	 */
-	MavenProject project;
-
-	/**
-	 * The maven session.
-	 * 
-	 * @parameter expression="${session}"
-	 * @required
-	 * @readonly
-	 */
-	MavenSession session;
-
-	/**
-	 * Maven ProjectHelper.
-	 * 
-	 * @component
-	 * @readonly
-	 */
-	MavenProjectHelper projectHelper;
-
-	/**
-	 * The PLAY2_HOME path is taken from this setting, if not found as a Java
-	 * system property (-DPLAY2_HOME). Refers to the PLAY2_HOME environment
-	 * variable by default.
-	 * <p/>
-	 * So that means that the PLAY2_HOME can be given using:
-	 * <ol>
-	 * <li>A system variable defined by the system or with
-	 * <tt>-DPLAY2_HOME=...</tt></li>
-	 * <li>The <tt>play2Home</tt> configuration property</li>
-	 * <li>The PLAY2_HOME environment property</li>
-	 * </ol>
-	 * 
-	 * @parameter expression="${env.PLAY2_HOME}"
-	 */
-	String play2Home;
-
-	/**
-	 * Sets a timeout to the <tt>play</tt> invocation (in milliseconds). If not
-	 * set (or set to <tt>-1</tt>, the plugin waits until the underlying
-	 * <tt>play</tt> process completes. If set, the plugin kills the underlying
-	 * <tt>play</tt> process when the timeout is reached, and it fails the
-	 * build.
-	 * 
-	 * @parameter default-value="-1" expression="${play2timeout}"
-	 */
-	long timeout;
-
-	public static final String ENV_PLAY2_HOME = "PLAY2_HOME";
-
-	/**
-	 * Gets the specified <tt>PLAY2_HOME</tt> location. This method checks in
-	 * this order:
-	 * <ul>
-	 * <li>the PLAY2_HOME system variable</li>
-	 * <li>the <tt>play2Home</tt> settings</li>
-	 * <li>the PLAY2_HOME environment variable</li>
-	 * </ul>
-	 * If none is set, this method throws an exception.
-	 * 
-	 * @return the play2 location
-	 * @throws MojoExecutionException
-	 *             if the play2 location is not defined.
-	 */
-	public String getPlay2HomeOrThrow() throws MojoExecutionException {
-		// First check, system variable
-		String home = System.getProperty(ENV_PLAY2_HOME);
-		if (home != null && !home.isEmpty()) {
-			getLog().debug("Get Play2 home from system variable");
-			return home;
-		}
-
-		// Second check, the setting configuration
-		if (play2Home != null && !play2Home.isEmpty()) {
-			getLog().debug("Get Play2 home from settings");
-			return play2Home;
-		}
-
-		// Third check, environment variable
-		home = System.getenv(ENV_PLAY2_HOME);
-		if (home != null && !home.isEmpty()) {
-			getLog().debug("Get Play2 home from environment");
-			return home;
-		}
-
-		throw new MojoExecutionException(ENV_PLAY2_HOME
-				+ " system/configuration/environment variable not set");
-
-	}
-
-	private File findPlay2_OnPath() {
-		String play2 = "play";
-		if (isWindows()) {
-			play2 = "play.bat";
-		}
-		String systemPath = System.getenv("PATH");
-		String[] pathDirs = systemPath.split(File.pathSeparator);
-
-		File fullyQualifiedExecutable = null;
-		for (String pathDir : pathDirs) {
-			File file = new File(pathDir, play2);
-			if (file.isFile()) {
-				fullyQualifiedExecutable = file;
-				break;
-			}
-		}
-		return fullyQualifiedExecutable;
-	}
-
-	public File getPlay2() throws MojoExecutionException {
-		File play2 = findPlay2_OnPath();
-		if (play2 == null) {
-			String path = getPlay2HomeOrThrow();
-			if (isWindows()) {
-				play2 = new File(path, "play.bat");
-			} else {
-				play2 = new File(path, "play");
-			}
-			if (!play2.exists()) {
-				throw new MojoExecutionException(
-						"Can't find the play executable in " + path);
-			}
-		}
-		getLog().debug("Using " + play2.getAbsolutePath());
-		return play2;
-	}
-
-	/**
-	 * Checks whether the current operating system is Windows. This check use
-	 * the <tt>os.name</tt> system property.
-	 * 
-	 * @return <code>true</code> if the os is windows, <code>false</code>
-	 *         otherwise.
-	 */
-	public static boolean isWindows() {
-		return System.getProperty("os.name").toLowerCase().indexOf("win") != -1;
-	}
->>>>>>> a306eb0f
-
+        return System.getProperty("os.name").toLowerCase().contains("win");
+    }
 }